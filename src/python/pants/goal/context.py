# coding=utf-8
# Copyright 2014 Pants project contributors (see CONTRIBUTORS.md).
# Licensed under the Apache License, Version 2.0 (see LICENSE).

from __future__ import (nested_scopes, generators, division, absolute_import, with_statement,
                        print_function, unicode_literals)

import os
import sys
from collections import defaultdict
from contextlib import contextmanager

from twitter.common.collections import OrderedSet
from twitter.common.dirutil import Lock
from twitter.common.process import ProcessProviderFactory
from twitter.common.process.process_provider import ProcessProvider

from pants.base.address import SyntheticAddress
from pants.base.build_environment import get_buildroot, get_scm
from pants.base.build_graph import BuildGraph
from pants.base.source_root import SourceRoot
from pants.base.target import Target
from pants.base.workunit import WorkUnit
from pants.goal.products import Products
from pants.goal.workspace import ScmWorkspace
from pants.java.distribution.distribution import Distribution
from pants.reporting.report import Report


# Override with ivy -> cache_dir
_IVY_CACHE_DIR_DEFAULT=os.path.expanduser('~/.ivy2/pants')

# Utility definition for grabbing process info for locking.
def _process_info(pid):
  try:
    ps = ProcessProviderFactory.get()
    ps.collect_set([pid])
    handle = ps.get_handle(pid)
    cmdline = handle.cmdline().replace('\0', ' ')
    return '%d (%s)' % (pid, cmdline)
  except ProcessProvider.UnknownPidError:
    return '%d' % pid


class Context(object):
  """Contains the context for a single run of pants.

  Task implementations can access configuration data from pants.ini and any flags they have exposed
  here as well as information about the targets involved in the run.

  Advanced uses of the context include adding new targets to it for upstream or downstream goals to
  operate on and mapping of products a goal creates to the targets the products are associated with.
  """

  class Log(object):
    """A logger facade that logs into the pants reporting framework."""
    def __init__(self, run_tracker):
      self._run_tracker = run_tracker

    def debug(self, *msg_elements):
      self._run_tracker.log(Report.DEBUG, *msg_elements)

    def info(self, *msg_elements):
      self._run_tracker.log(Report.INFO, *msg_elements)

    def warn(self, *msg_elements):
      self._run_tracker.log(Report.WARN, *msg_elements)

    def error(self, *msg_elements):
      self._run_tracker.log(Report.ERROR, *msg_elements)

    def fatal(self, *msg_elements):
      self._run_tracker.log(Report.FATAL, *msg_elements)

  # TODO: Figure out a more structured way to construct and use context than this big flat
  # repository of attributes?
<<<<<<< HEAD
  def __init__(self, config, old_options, new_options, run_tracker, target_roots,
               requested_goals=None, lock=None, log=None, target_base=None, build_graph=None,
               build_file_parser=None, address_mapper=None, console_outstream=None, scm=None,
               workspace=None):
=======
  def __init__(self, config, options, run_tracker, target_roots, requested_goals=None,
               lock=None, log=None, target_base=None, build_graph=None, build_file_parser=None,
               address_mapper=None, console_outstream=None, scm=None, workspace=None,
               spec_excludes=None):
>>>>>>> 32bde41d
    self._config = config
    self._old_options = old_options
    self._new_options = new_options
    self.build_graph = build_graph
    self.build_file_parser = build_file_parser
    self.address_mapper = address_mapper
    self.run_tracker = run_tracker
    self._lock = lock or Lock.unlocked()
    self._log = log or Context.Log(run_tracker)
    self._target_base = target_base or Target
    self._products = Products()
    self._buildroot = get_buildroot()
    self._java_sysprops = None  # Computed lazily.
    self.requested_goals = requested_goals or []
    self._console_outstream = console_outstream or sys.stdout
    self._scm = scm or get_scm()
    self._workspace = workspace or (ScmWorkspace(self._scm) if self._scm else None)
    self._spec_excludes = spec_excludes
    self.replace_targets(target_roots)

  @property
  def config(self):
    """Returns a Config object containing the configuration data found in pants.ini."""
    return self._config

  @property
  def options(self):
    """Returns the old-style command line options parsed at startup."""
    return self._old_options

  @property
  def new_options(self):
    """Returns the new-style options."""
    return self._new_options

  @property
  def lock(self):
    """Returns the global pants run lock so a goal can release it if needed."""
    return self._lock

  @property
  def log(self):
    """Returns the preferred logger for goals to use."""
    return self._log

  @property
  def products(self):
    """Returns the Products manager for the current run."""
    return self._products

  @property
  def target_roots(self):
    """Returns the targets specified on the command line.

    This set is strictly a subset of all targets in play for the run as returned by self.targets().
    Note that for a command line invocation that uses wildcard selectors : or ::, the targets
    globbed by the wildcards are considered to be target roots.
    """
    return self._target_roots

  @property
  def console_outstream(self):
    """Returns the output stream to write console messages to."""
    return self._console_outstream

  @property
  def scm(self):
    """Returns the current workspace's scm, if any."""
    return self._scm

  @property
  def workspace(self):
    """Returns the current workspace, if any."""
    return self._workspace

  @property
  def java_sysprops(self):
    """The system properties of the JVM we use."""
    # TODO: In the future we can use these to hermeticize the Java enivronment rather than relying
    # on whatever's on the shell's PATH. E.g., you either specify a path to the Java home via a
    # cmd-line flag or .pantsrc, or we infer one from java.home but verify that the java.version
    # is a supported version.
    if self._java_sysprops is None:
      # TODO(John Sirois): Plumb a sane default distribution through 1 point of control
      self._java_sysprops = Distribution.cached().system_properties
    return self._java_sysprops

  @property
  def java_home(self):
    """Find the java home for the JVM we use."""
    # Implementation is a kind-of-insane hack: we run the jvm to get it to emit its
    # system properties. On some platforms there are so many hard and symbolic links into
    # the JRE dirs that it's actually quite hard to establish what path to use as the java home,
    # e.g., for the purpose of rebasing. In practice, this seems to work fine.
    # Note that for our purposes we take the parent of java.home.
    return os.path.realpath(os.path.dirname(self.java_sysprops['java.home']))

  @property
  def ivy_home(self):
    return os.path.realpath(self.config.get('ivy', 'cache_dir',
                                            default=_IVY_CACHE_DIR_DEFAULT))

  @property
  def spec_excludes(self):
    return self._spec_excludes

  def __str__(self):
    ident = Target.identify(self.targets())
    return 'Context(id:%s, targets:%s)' % (ident, self.targets())

  def submit_foreground_work_and_wait(self, work, workunit_parent=None):
    """Returns the pool to which tasks can submit foreground (blocking) work."""
    return self.run_tracker.foreground_worker_pool().submit_work_and_wait(
      work, workunit_parent=workunit_parent)

  def submit_background_work_chain(self, work_chain, parent_workunit_name=None):
    background_root_workunit = self.run_tracker.get_background_root_workunit()
    if parent_workunit_name:
      # We have to keep this workunit alive until all its child work is done, so
      # we manipulate the context manually instead of using it as a contextmanager.
      # This is slightly funky, but the with-context usage is so pervasive and
      # useful elsewhere that it's worth the funkiness in this one place.
      workunit_parent_ctx = self.run_tracker.new_workunit_under_parent(
        name=parent_workunit_name, labels=[WorkUnit.MULTITOOL], parent=background_root_workunit)
      workunit_parent = workunit_parent_ctx.__enter__()
      done_hook = lambda: workunit_parent_ctx.__exit__(None, None, None)
    else:
      workunit_parent = background_root_workunit  # Run directly under the root.
      done_hook = None
    self.run_tracker.background_worker_pool().submit_async_work_chain(
      work_chain, workunit_parent=workunit_parent, done_hook=done_hook)

  def background_worker_pool(self):
    """Returns the pool to which tasks can submit background work."""
    return self.run_tracker.background_worker_pool()

  @contextmanager
  def new_workunit(self, name, labels=None, cmd=''):
    """Create a new workunit under the calling thread's current workunit."""
    with self.run_tracker.new_workunit(name=name, labels=labels, cmd=cmd) as workunit:
      yield workunit

  def acquire_lock(self):
    """ Acquire the global lock for the root directory associated with this context. When
    a goal requires serialization, it will call this to acquire the lock.
    """
    def onwait(pid):
      print('Waiting on pants process %s to complete' % _process_info(pid), file=sys.stderr)
      return True
    if self._lock.is_unlocked():
      runfile = os.path.join(self._buildroot, '.pants.run')
      self._lock = Lock.acquire(runfile, onwait=onwait)

  def release_lock(self):
    """Release the global lock if it's held.
    Returns True if the lock was held before this call.
    """
    if self._lock.is_unlocked():
      return False
    else:
      self._lock.release()
      self._lock = Lock.unlocked()
      return True

  def is_unlocked(self):
    """Whether the global lock object is actively holding the lock."""
    return self._lock.is_unlocked()

  def replace_targets(self, target_roots):
    """Replaces all targets in the context with the given roots and their transitive
    dependencies.
    """
    self._target_roots = list(target_roots)

  def add_new_target(self, address, target_type, dependencies=None, **kwargs):
    """Creates a new target, adds it to the context and returns it.

    This method ensures the target resolves files against the given target_base, creating the
    directory if needed and registering a source root.
    """
    target_base = os.path.join(get_buildroot(), address.spec_path)
    if not os.path.exists(target_base):
      os.makedirs(target_base)
    SourceRoot.register(address.spec_path)
    if dependencies:
      dependencies = [dep.address for dep in dependencies]

    self.build_graph.inject_synthetic_target(address=address,
                                             target_type=target_type,
                                             dependencies=dependencies,
                                             **kwargs)
    return self.build_graph.get_target(address)

  def targets(self, predicate=None):
    """Selects targets in-play in this run from the target roots and their transitive dependencies.

    If specified, the predicate will be used to narrow the scope of targets returned.

    :return: a list of targets evaluated by the predicate in inorder traversal order.
    """
    target_set = OrderedSet()
    for target in self._target_roots:
      target_set.update(target.closure())
    return filter(predicate, target_set)

  def dependents(self, on_predicate=None, from_predicate=None):
    """Returns  a map from targets that satisfy the from_predicate to targets they depend on that
      satisfy the on_predicate.
    """
    core = set(self.targets(on_predicate))
    dependees = defaultdict(set)
    for target in self.targets(from_predicate):
      for dependency in target.dependencies:
        if dependency in core:
          dependees[target].add(dependency)
    return dependees

  def resolve(self, spec):
    """Returns an iterator over the target(s) the given address points to."""
    self.build_graph.inject_spec_closure(spec)
    return self.build_graph.transitive_subgraph_of_addresses([SyntheticAddress.parse(spec)])

  def scan(self, root=None):
    """Scans and parses all BUILD files found under ``root``.

    Only BUILD files found under ``root`` are parsed as roots in the graph, but any dependencies of
    targets parsed in the root tree's BUILD files will be followed and this may lead to BUILD files
    outside of ``root`` being parsed and included in the returned build graph.

    :param string root: The path to scan; by default, the build root.
    :returns: A new build graph encapsulating the targets found.
    """
    build_graph = BuildGraph(self.address_mapper)
    for address in self.address_mapper.scan_addresses(root, spec_excludes=self.spec_excludes):
      build_graph.inject_address_closure(address)
    return build_graph<|MERGE_RESOLUTION|>--- conflicted
+++ resolved
@@ -74,17 +74,10 @@
 
   # TODO: Figure out a more structured way to construct and use context than this big flat
   # repository of attributes?
-<<<<<<< HEAD
   def __init__(self, config, old_options, new_options, run_tracker, target_roots,
                requested_goals=None, lock=None, log=None, target_base=None, build_graph=None,
                build_file_parser=None, address_mapper=None, console_outstream=None, scm=None,
-               workspace=None):
-=======
-  def __init__(self, config, options, run_tracker, target_roots, requested_goals=None,
-               lock=None, log=None, target_base=None, build_graph=None, build_file_parser=None,
-               address_mapper=None, console_outstream=None, scm=None, workspace=None,
-               spec_excludes=None):
->>>>>>> 32bde41d
+               workspace=None, spec_excludes=None):
     self._config = config
     self._old_options = old_options
     self._new_options = new_options
