# Copyright 2021 Pants project contributors (see CONTRIBUTORS.md).
# Licensed under the Apache License, Version 2.0 (see LICENSE).
import textwrap

import pytest

from pants.backend.scala import target_types
from pants.backend.scala.dependency_inference import scala_parser
from pants.backend.scala.dependency_inference.scala_parser import (
    AnalyzeScalaSourceRequest,
    ScalaImport,
    ScalaProvidedSymbol,
    ScalaSourceDependencyAnalysis,
)
from pants.backend.scala.target_types import ScalaSourceField, ScalaSourceTarget
from pants.backend.scala.util_rules import versions
from pants.build_graph.address import Address
from pants.core.util_rules import source_files
from pants.core.util_rules.source_files import SourceFilesRequest
from pants.engine import process
from pants.engine.target import SourcesField
from pants.jvm import jdk_rules
from pants.jvm import util_rules as jvm_util_rules
from pants.jvm.resolve import jvm_tool
from pants.testutil.rule_runner import PYTHON_BOOTSTRAP_ENV, QueryRule, RuleRunner
from pants.util.frozendict import FrozenDict
from pants.util.ordered_set import FrozenOrderedSet


@pytest.fixture
def rule_runner() -> RuleRunner:
    rule_runner = RuleRunner(
        rules=[
            *scala_parser.rules(),
            *jvm_tool.rules(),
            *source_files.rules(),
            *jdk_rules.rules(),
            *target_types.rules(),
            *jvm_util_rules.rules(),
            *process.rules(),
            *versions.rules(),
            QueryRule(AnalyzeScalaSourceRequest, (SourceFilesRequest,)),
            QueryRule(ScalaSourceDependencyAnalysis, (AnalyzeScalaSourceRequest,)),
        ],
        target_types=[ScalaSourceTarget],
    )
    rule_runner.set_options(args=["-ldebug"], env_inherit=PYTHON_BOOTSTRAP_ENV)
    return rule_runner


def _analyze(rule_runner: RuleRunner, source: str) -> ScalaSourceDependencyAnalysis:
    rule_runner.write_files(
        {
            "BUILD": """scala_source(name="source", source="Source.scala")""",
            "Source.scala": source,
        }
    )

    target = rule_runner.get_target(address=Address("", target_name="source"))

    request = rule_runner.request(
        AnalyzeScalaSourceRequest,
        [
            SourceFilesRequest(
                (target.get(SourcesField),),
                for_sources_types=(ScalaSourceField,),
                enable_codegen=True,
            )
        ],
    )

    return rule_runner.request(ScalaSourceDependencyAnalysis, [request])


def test_parser_simple(rule_runner: RuleRunner) -> None:
    analysis = _analyze(
        rule_runner,
        textwrap.dedent(
            """
            package org.pantsbuild
            package example

            import scala.collection.mutable.{ArrayBuffer, HashMap => RenamedHashMap}
            import java.io._
            import anotherPackage.calc

            class OuterClass {
                import foo.bar.SomeItem

                val NestedVal = 3
                var NestedVar = "foo"
                trait NestedTrait {
                }
                class NestedClass {
                }
                type NestedType = Foo
                object NestedObject {
                  val valWithType: String = "foo"
                }
            }

            trait OuterTrait {
                val NestedVal = 3
                var NestedVar = "foo"
                trait NestedTrait {
                }
                class NestedClass {
                }
                type NestedType = Foo
                object NestedObject {
                }

                def a(a: TraitConsumedType): Integer
            }

            object OuterObject {
                val NestedVal = 3
                var NestedVar = "foo"
                trait NestedTrait {
                }
                class NestedClass {
                }
                type NestedType = Foo
                object NestedObject {
                }
            }

            object Functions {
              def func1(a: Integer, b: AParameterType): Unit = {
                val a = foo + 5
                val b = bar(5, "hello") + OuterObject.NestedVal
              }
              def func2: (TupleTypeArg1, TupleTypeArg2) = {}
              def func3: (LambdaTypeArg1, LambdaTypeArg2) => LambdaReturnType = {}
            }

            class ASubClass extends ABaseClass with ATrait1 with ATrait2.Nested { }
            trait ASubTrait extends ATrait1 with ATrait2.Nested { }

            class HasPrimaryConstructor(foo: SomeTypeInPrimaryConstructor) extends BaseWithConstructor(foo) {
               def this(bar: SomeTypeInSecondaryConstructor) {
                 this(bar)
               }
            }

            object ApplyQualifier {
                def func4(a: Integer) = calc.calcFunc(a).toInt
            }
            """
        ),
    )

    assert sorted(symbol.name for symbol in analysis.provided_symbols) == [
        "org.pantsbuild.example.ASubClass",
        "org.pantsbuild.example.ASubTrait",
        "org.pantsbuild.example.ApplyQualifier",
        "org.pantsbuild.example.ApplyQualifier.func4",
        "org.pantsbuild.example.Functions",
        "org.pantsbuild.example.Functions.func1",
        "org.pantsbuild.example.Functions.func2",
        "org.pantsbuild.example.Functions.func3",
        "org.pantsbuild.example.HasPrimaryConstructor",
        "org.pantsbuild.example.OuterClass",
        "org.pantsbuild.example.OuterClass.NestedClass",
        "org.pantsbuild.example.OuterClass.NestedObject",
        "org.pantsbuild.example.OuterClass.NestedObject.valWithType",
        "org.pantsbuild.example.OuterClass.NestedTrait",
        "org.pantsbuild.example.OuterClass.NestedType",
        "org.pantsbuild.example.OuterClass.NestedVal",
        "org.pantsbuild.example.OuterClass.NestedVar",
        "org.pantsbuild.example.OuterObject",
        "org.pantsbuild.example.OuterObject.NestedClass",
        "org.pantsbuild.example.OuterObject.NestedObject",
        "org.pantsbuild.example.OuterObject.NestedTrait",
        "org.pantsbuild.example.OuterObject.NestedType",
        "org.pantsbuild.example.OuterObject.NestedVal",
        "org.pantsbuild.example.OuterObject.NestedVar",
        "org.pantsbuild.example.OuterTrait",
        "org.pantsbuild.example.OuterTrait.NestedClass",
        "org.pantsbuild.example.OuterTrait.NestedObject",
        "org.pantsbuild.example.OuterTrait.NestedTrait",
        "org.pantsbuild.example.OuterTrait.NestedType",
        "org.pantsbuild.example.OuterTrait.NestedVal",
        "org.pantsbuild.example.OuterTrait.NestedVar",
    ]

    assert sorted(symbol.name for symbol in analysis.provided_symbols_encoded) == [
        "org.pantsbuild.example.ASubClass",
        "org.pantsbuild.example.ASubTrait",
        "org.pantsbuild.example.ApplyQualifier",
        "org.pantsbuild.example.ApplyQualifier$",
        "org.pantsbuild.example.ApplyQualifier$.MODULE$",
        "org.pantsbuild.example.ApplyQualifier.func4",
        "org.pantsbuild.example.Functions",
        "org.pantsbuild.example.Functions$",
        "org.pantsbuild.example.Functions$.MODULE$",
        "org.pantsbuild.example.Functions.func1",
        "org.pantsbuild.example.Functions.func2",
        "org.pantsbuild.example.Functions.func3",
        "org.pantsbuild.example.HasPrimaryConstructor",
        "org.pantsbuild.example.OuterClass",
        "org.pantsbuild.example.OuterClass.NestedClass",
        "org.pantsbuild.example.OuterClass.NestedObject",
        "org.pantsbuild.example.OuterClass.NestedObject$",
        "org.pantsbuild.example.OuterClass.NestedObject$.MODULE$",
        "org.pantsbuild.example.OuterClass.NestedObject.valWithType",
        "org.pantsbuild.example.OuterClass.NestedTrait",
        "org.pantsbuild.example.OuterClass.NestedType",
        "org.pantsbuild.example.OuterClass.NestedVal",
        "org.pantsbuild.example.OuterClass.NestedVar",
        "org.pantsbuild.example.OuterObject",
        "org.pantsbuild.example.OuterObject$",
        "org.pantsbuild.example.OuterObject$.MODULE$",
        "org.pantsbuild.example.OuterObject.NestedClass",
        "org.pantsbuild.example.OuterObject.NestedObject",
        "org.pantsbuild.example.OuterObject.NestedObject$",
        "org.pantsbuild.example.OuterObject.NestedObject$.MODULE$",
        "org.pantsbuild.example.OuterObject.NestedTrait",
        "org.pantsbuild.example.OuterObject.NestedType",
        "org.pantsbuild.example.OuterObject.NestedVal",
        "org.pantsbuild.example.OuterObject.NestedVar",
        "org.pantsbuild.example.OuterTrait",
        "org.pantsbuild.example.OuterTrait.NestedClass",
        "org.pantsbuild.example.OuterTrait.NestedObject",
        "org.pantsbuild.example.OuterTrait.NestedObject$",
        "org.pantsbuild.example.OuterTrait.NestedObject$.MODULE$",
        "org.pantsbuild.example.OuterTrait.NestedTrait",
        "org.pantsbuild.example.OuterTrait.NestedType",
        "org.pantsbuild.example.OuterTrait.NestedVal",
        "org.pantsbuild.example.OuterTrait.NestedVar",
    ]

    assert analysis.imports_by_scope == FrozenDict(
        {
            "org.pantsbuild.example.OuterClass": (
                ScalaImport(name="foo.bar.SomeItem", alias=None, is_wildcard=False),
            ),
            "org.pantsbuild.example": (
                ScalaImport(
                    name="scala.collection.mutable.ArrayBuffer", alias=None, is_wildcard=False
                ),
                ScalaImport(
                    name="scala.collection.mutable.HashMap",
                    alias="RenamedHashMap",
                    is_wildcard=False,
                ),
                ScalaImport(name="java.io", alias=None, is_wildcard=True),
                ScalaImport(name="anotherPackage.calc", alias=None, is_wildcard=False),
            ),
        }
    )

    assert analysis.consumed_symbols_by_scope == FrozenDict(
        {
            "org.pantsbuild.example.OuterClass.NestedObject": FrozenOrderedSet(["String"]),
            "org.pantsbuild.example.OuterObject": FrozenOrderedSet(["Foo"]),
            "org.pantsbuild.example.Functions": FrozenOrderedSet(
                [
                    "+",
                    "AParameterType",
                    "Integer",
                    "LambdaReturnType",
                    "LambdaTypeArg1",
                    "LambdaTypeArg2",
                    "OuterObject",
                    "OuterObject.NestedVal",
                    "TupleTypeArg1",
                    "TupleTypeArg2",
                    "Unit",
                    "bar",
                    "foo",
                ]
            ),
            "org.pantsbuild.example.HasPrimaryConstructor": FrozenOrderedSet(
                ["SomeTypeInSecondaryConstructor", "bar"]
            ),
            "org.pantsbuild.example.OuterClass": FrozenOrderedSet(["Foo"]),
            "org.pantsbuild.example.ApplyQualifier": FrozenOrderedSet(
                ["Integer", "a", "calc", "calc.calcFunc", "toInt"]
            ),
            "org.pantsbuild.example.OuterTrait": FrozenOrderedSet(
                ["Foo", "Integer", "TraitConsumedType"]
            ),
            "org.pantsbuild.example": FrozenOrderedSet(
                [
                    "ABaseClass",
                    "ATrait1",
                    "ATrait2.Nested",
                    "BaseWithConstructor",
                    "SomeTypeInPrimaryConstructor",
                    "foo",
                ]
            ),
        }
    )

    assert set(analysis.fully_qualified_consumed_symbols()) == {
        # Because they contain dots, and thus might be fully qualified. See #13545.
        "ATrait2.Nested",
        "OuterObject.NestedVal",
        "anotherPackage.calc.calcFunc",
        "calc.calcFunc",
        # Because of the wildcard import.
        "java.io.+",
        "java.io.ABaseClass",
        "java.io.AParameterType",
        "java.io.ATrait1",
        "java.io.ATrait2.Nested",
        "java.io.BaseWithConstructor",
        "java.io.Foo",
        "java.io.OuterObject.NestedVal",
        "java.io.OuterObject",
        "java.io.SomeTypeInPrimaryConstructor",
        "java.io.String",
        "java.io.TraitConsumedType",
        "java.io.Unit",
        "java.io.a",
        "java.io.Integer",
        "java.io.LambdaReturnType",
        "java.io.LambdaTypeArg1",
        "java.io.LambdaTypeArg2",
        "java.io.SomeTypeInSecondaryConstructor",
        "java.io.bar",
        "java.io.calc",
        "java.io.calc.calcFunc",
        "java.io.foo",
        "java.io.toInt",
        "java.io.TupleTypeArg1",
        "java.io.TupleTypeArg2",
        # Because it's the top-most scope in the file.
        "org.pantsbuild.example.+",
        "org.pantsbuild.example.ABaseClass",
        "org.pantsbuild.example.AParameterType",
        "org.pantsbuild.example.BaseWithConstructor",
        "org.pantsbuild.example.Foo",
        "org.pantsbuild.example.Integer",
        "org.pantsbuild.example.SomeTypeInSecondaryConstructor",
        "org.pantsbuild.example.ATrait1",
        "org.pantsbuild.example.ATrait2.Nested",
        "org.pantsbuild.example.OuterObject.NestedVal",
        "org.pantsbuild.example.SomeTypeInPrimaryConstructor",
        "org.pantsbuild.example.String",
        "org.pantsbuild.example.TraitConsumedType",
        "org.pantsbuild.example.Unit",
        "org.pantsbuild.example.a",
        "org.pantsbuild.example.bar",
        "org.pantsbuild.example.calc",
        "org.pantsbuild.example.calc.calcFunc",
        "org.pantsbuild.example.foo",
        "org.pantsbuild.example.toInt",
        "org.pantsbuild.example.LambdaReturnType",
        "org.pantsbuild.example.LambdaTypeArg1",
        "org.pantsbuild.example.LambdaTypeArg2",
        "org.pantsbuild.example.OuterObject",
        "org.pantsbuild.example.TupleTypeArg1",
        "org.pantsbuild.example.TupleTypeArg2",
        "org.pantsbuild.+",
        "org.pantsbuild.ABaseClass",
        "org.pantsbuild.AParameterType",
        "org.pantsbuild.ATrait1",
        "org.pantsbuild.ATrait2.Nested",
        "org.pantsbuild.BaseWithConstructor",
        "org.pantsbuild.Foo",
        "org.pantsbuild.Integer",
        "org.pantsbuild.LambdaReturnType",
        "org.pantsbuild.LambdaTypeArg1",
        "org.pantsbuild.LambdaTypeArg2",
        "org.pantsbuild.OuterObject",
        "org.pantsbuild.OuterObject.NestedVal",
        "org.pantsbuild.SomeTypeInPrimaryConstructor",
        "org.pantsbuild.SomeTypeInSecondaryConstructor",
        "org.pantsbuild.String",
        "org.pantsbuild.TraitConsumedType",
        "org.pantsbuild.TupleTypeArg1",
        "org.pantsbuild.TupleTypeArg2",
        "org.pantsbuild.Unit",
        "org.pantsbuild.a",
        "org.pantsbuild.bar",
        "org.pantsbuild.calc",
        "org.pantsbuild.calc.calcFunc",
        "org.pantsbuild.foo",
        "org.pantsbuild.toInt",
    }


def test_extract_package_scopes(rule_runner: RuleRunner) -> None:
    analysis = _analyze(
        rule_runner,
        textwrap.dedent(
            """
                package outer
                package more.than.one.part.at.once
                package inner
                """
        ),
    )

    assert sorted(analysis.scopes) == [
        "outer",
        "outer.more.than.one.part.at.once",
        "outer.more.than.one.part.at.once.inner",
    ]


def test_relative_import(rule_runner: RuleRunner) -> None:
    analysis = _analyze(
        rule_runner,
        textwrap.dedent(
            """
            import java.io
            import scala.{io => sio}
            import nada.{io => _}

            object OuterObject {
                import org.pantsbuild.{io => pio}

                val i = io.apply()
                val s = sio.apply()
                val p = pio.apply()
            }
            """
        ),
    )

    assert set(analysis.fully_qualified_consumed_symbols()) == {
        "io",
        "io.apply",
        "java.io.apply",
        "org.pantsbuild.io.apply",
        "pio",
        "pio.apply",
        "scala.io.apply",
        "sio",
        "sio.apply",
    }


def test_import_root_pacjage(rule_runner: RuleRunner) -> None:
    analysis = _analyze(
        rule_runner,
        textwrap.dedent(
            """
            package foo

            import _root_.io.circe.syntax._

            object Foo {
                val foo: _root_.foo.Bar = ???
            }
            """
        ),
    )

    assert analysis.imports_by_scope == FrozenDict(
        {"foo": (ScalaImport(name="io.circe.syntax", alias=None, is_wildcard=True),)}
    )

    assert sorted(analysis.fully_qualified_consumed_symbols()) == [
        "foo.Bar",
    ]


def test_package_object(rule_runner: RuleRunner) -> None:
    analysis = _analyze(
        rule_runner,
        textwrap.dedent(
            """
            package foo
            package object bar {
              val Hello = "World"
            }
            """
        ),
    )
    assert sorted(symbol.name for symbol in analysis.provided_symbols) == [
        "foo.bar",
        "foo.bar.Hello",
    ]


def test_source3(rule_runner: RuleRunner) -> None:
    rule_runner.set_options(
        args=[
            "-ldebug",
            "--scala-version-for-resolve={'jvm-default':'2.13.8'}",
            "--scalac-args=['-Xsource:3']",
        ],
        env_inherit=PYTHON_BOOTSTRAP_ENV,
    )
    analysis = _analyze(
        rule_runner,
        textwrap.dedent(
            """
            package foo

            import bar.*
            """
        ),
    )
    assert analysis.imports_by_scope.get("foo") == (ScalaImport("bar", None, True),)


def test_extract_annotations(rule_runner: RuleRunner) -> None:
    analysis = _analyze(
        rule_runner,
        textwrap.dedent(
            """
            package foo

            @objectAnnotation("hello", SomeType)
            object Object {
              @deprecated
              def foo(arg: String @argAnnotation("foo")): Unit = {}
            }

            @classAnnotation("world")
            class Class {
              @valAnnotation val foo = 3
              @varAnnotation var bar = 4
            }

            @traitAnnotation
            trait Trait {}
            """
        ),
    )
    assert sorted(analysis.fully_qualified_consumed_symbols()) == [
        "foo.SomeType",
        "foo.String",
        "foo.Unit",
        "foo.classAnnotation",
        "foo.deprecated",
        "foo.objectAnnotation",
        "foo.traitAnnotation",
        "foo.valAnnotation",
        "foo.varAnnotation",
    ]


def test_type_arguments(rule_runner: RuleRunner) -> None:
    analysis = _analyze(
        rule_runner,
        textwrap.dedent(
            """
            package foo

            object Object {
              var a: A[SomeType] = ???
              val b: B[AnotherType] = ???
            }
            """
        ),
    )
    assert sorted(analysis.fully_qualified_consumed_symbols()) == [
        "foo.???",
        "foo.A",
        "foo.AnotherType",
        "foo.B",
        "foo.SomeType",
    ]


def test_recursive_objects(rule_runner: RuleRunner) -> None:
    analysis = _analyze(
        rule_runner,
        textwrap.dedent(
            """
            package foo

            object Bar {
                def a = ???
            }

            object Foo extends Bar {
                def b = ???
            }
            """
        ),
    )

    assert sorted(analysis.provided_symbols, key=lambda s: s.name) == [
        ScalaProvidedSymbol("foo.Bar", False),
        ScalaProvidedSymbol("foo.Bar.a", False),
        ScalaProvidedSymbol("foo.Foo", True),
    ]


def test_object_extends_ctor(rule_runner: RuleRunner) -> None:
    analysis = _analyze(
        rule_runner,
        textwrap.dedent(
            """
            package foo

            import example._

            object Foo extends Bar(hello) {
            }
            """
        ),
    )

    assert sorted(analysis.fully_qualified_consumed_symbols()) == [
        "example.Bar",
        "example.hello",
        "foo.Bar",
        "foo.hello",
    ]


def test_package_object_extends_trait(rule_runner: RuleRunner) -> None:
    analysis = _analyze(
        rule_runner,
        textwrap.dedent(
            """
            package foo

            package object bar extends Trait {
            }
            """
        ),
    )

    assert sorted(analysis.fully_qualified_consumed_symbols()) == ["foo.Trait", "foo.bar.Trait"]


def test_enum(rule_runner: RuleRunner) -> None:
    rule_runner.set_options(
        args=[
            "-ldebug",
            "--scala-version-for-resolve={'jvm-default':'3.3.0'}",
        ],
        env_inherit=PYTHON_BOOTSTRAP_ENV,
    )

    analysis = _analyze(
        rule_runner,
        textwrap.dedent(
            """
            package foo
            enum Spam {
                case Ham
                case Eggs
            }
            """
        ),
    )

    expected_symbols = [
        ScalaProvidedSymbol("foo.Spam", False),
        ScalaProvidedSymbol("foo.Spam.Eggs", False),
        ScalaProvidedSymbol("foo.Spam.Ham", False),
    ]

    assert sorted(analysis.provided_symbols, key=lambda x: x.name) == expected_symbols


def test_enum_use(rule_runner: RuleRunner) -> None:
    rule_runner.set_options(
        args=[
            "-ldebug",
            "--scala-version-for-resolve={'jvm-default':'3.3.0'}",
        ],
        env_inherit=PYTHON_BOOTSTRAP_ENV,
    )

    analysis = _analyze(
        rule_runner,
        textwrap.dedent(
            """
            package foo
            enum Spam {
                case Ham(x: Eggs)
            }
            """
        ),
    )
    assert sorted(analysis.fully_qualified_consumed_symbols()) == ["foo.Eggs"]


def test_types_at_toplevel_package(rule_runner: RuleRunner) -> None:
    analysis = _analyze(
        rule_runner,
        textwrap.dedent(
            """\
            trait Foo

            class Bar

            object Quxx
            """
        ),
    )

    expected_symbols = [
        ScalaProvidedSymbol("Foo", False),
        ScalaProvidedSymbol("Bar", False),
        ScalaProvidedSymbol("Quxx", False),
    ]

    expected_symbols_encoded = expected_symbols.copy()
    expected_symbols_encoded.extend(
        [ScalaProvidedSymbol("Quxx$", False), ScalaProvidedSymbol("Quxx$.MODULE$", False)]
    )

    def by_name(symbol: ScalaProvidedSymbol) -> str:
        return symbol.name

    assert analysis.provided_symbols == FrozenOrderedSet(sorted(expected_symbols, key=by_name))
    assert analysis.provided_symbols_encoded == FrozenOrderedSet(
        sorted(expected_symbols_encoded, key=by_name)
    )


def test_type_constraint(rule_runner: RuleRunner) -> None:
    analysis = _analyze(
        rule_runner,
        textwrap.dedent(
            """\
            package foo

            trait Foo[T >: A <: B]

            class Bar[T >: C <: D]

            class Quxx {
                def doSomething[T >: E <: F]() = ()
            }
            """
        ),
    )

    assert sorted(analysis.fully_qualified_consumed_symbols()) == [
        "foo.A",
        "foo.B",
        "foo.C",
        "foo.D",
        "foo.E",
        "foo.F",
    ]


def test_type_context_bounds(rule_runner: RuleRunner) -> None:
    analysis = _analyze(
        rule_runner,
        textwrap.dedent(
            """\
            package foo

            class Foo[F[_] : Functor]

            class Bar {
                def doSomething[F[_] : Applicative]() = ()
            }
            """
        ),
    )

    assert sorted(analysis.fully_qualified_consumed_symbols()) == [
        "foo.Applicative",
        "foo.Functor",
    ]


def test_self_types_on_same_package(rule_runner: RuleRunner) -> None:
    analysis = _analyze(
        rule_runner,
        textwrap.dedent(
            """\
            package foo

            trait Bar { self: Foo =>
            }
            """
        ),
    )

    assert sorted(analysis.fully_qualified_consumed_symbols()) == [
        "foo.Foo",
    ]


<<<<<<< HEAD
def test_scala3_given_alias(rule_runner: RuleRunner) -> None:
    rule_runner.set_options(
        args=[
            "-ldebug",
            "--scala-version-for-resolve={'jvm-default':'3.2.0'}",
        ],
        env_inherit=PYTHON_BOOTSTRAP_ENV,
    )
    analysis = _analyze(
        rule_runner,
        textwrap.dedent(
            """
            package foo

            import scala.Ord

            given myFoo: Foo = new Foo
            given myBar: Quxx = {
                val bar = new Bar
                bar.quxx
            }
            given scala.Ord[Int] = ???
            """
        ),
    )

    assert sorted(symbol.name for symbol in analysis.provided_symbols) == [
        "foo.given_Ord_Int",
        "foo.myBar",
        "foo.myFoo",
    ]
    assert sorted(analysis.fully_qualified_consumed_symbols()) == [
        "bar.quxx",
        "foo.???",
        "foo.Bar",
        "foo.Foo",
        "foo.Int",
        "foo.Quxx",
        "foo.bar",
        "foo.bar.quxx",
        "foo.scala.Ord",
        "scala.Ord",
    ]


def test_scala3_import_given_all(rule_runner: RuleRunner) -> None:
    rule_runner.set_options(
        args=[
            "-ldebug",
            "--scala-version-for-resolve={'jvm-default':'3.2.0'}",
        ],
        env_inherit=PYTHON_BOOTSTRAP_ENV,
    )
    analysis = _analyze(
        rule_runner,
        textwrap.dedent(
            """
            package foo

            import quxx.bar.given
            """
        ),
    )
    assert analysis.imports_by_scope.get("foo") == (ScalaImport("quxx.bar", None, True),)


def test_scala3_import_given_single(rule_runner: RuleRunner) -> None:
    rule_runner.set_options(
        args=[
            "-ldebug",
            "--scala-version-for-resolve={'jvm-default':'3.2.0'}",
        ],
        env_inherit=PYTHON_BOOTSTRAP_ENV,
    )
    analysis = _analyze(
        rule_runner,
        textwrap.dedent(
            """
            package foo

            import bar.{given Foo, given Bar}
            import quxx.bar.given scala.Ord[Int]
            """
        ),
    )
    assert analysis.imports_by_scope.get("foo") == (
        ScalaImport("bar.given_Foo", None, False),
        ScalaImport("bar.given_Bar", None, False),
        ScalaImport("quxx.bar.given_Ord_Int", None, False),
    )
=======
def test_typed_pattern_on_same_package(rule_runner: RuleRunner) -> None:
    analysis = _analyze(
        rule_runner,
        textwrap.dedent(
            """\
            package foo
            class A
            object B {
                def fn(v: Any) = v match {
                    case _: A =>
                }
            }
            """
        ),
    )

    assert sorted(analysis.fully_qualified_consumed_symbols()) == [
        "foo.A",
        "foo.Any",
        "foo.v",
    ]


def test_applied_types_to_terms(rule_runner: RuleRunner) -> None:
    analysis = _analyze(
        rule_runner,
        textwrap.dedent(
            """\
            package foo
            object B {
                val valDef = bar(applied[List[Foo]])
            }
            """
        ),
    )

    assert sorted(analysis.fully_qualified_consumed_symbols()) == [
        "foo.Foo",
        "foo.List",
        "foo.applied",
        "foo.bar",
    ]
>>>>>>> d686c951
<|MERGE_RESOLUTION|>--- conflicted
+++ resolved
@@ -779,8 +779,50 @@
         "foo.Foo",
     ]
 
-
-<<<<<<< HEAD
+def test_typed_pattern_on_same_package(rule_runner: RuleRunner) -> None:
+    analysis = _analyze(
+        rule_runner,
+        textwrap.dedent(
+            """\
+            package foo
+            class A
+            object B {
+                def fn(v: Any) = v match {
+                    case _: A =>
+                }
+            }
+            """
+        ),
+    )
+    
+    assert sorted(analysis.fully_qualified_consumed_symbols()) == [
+        "foo.A",
+        "foo.Any",
+        "foo.v",
+    ]
+
+
+def test_applied_types_to_terms(rule_runner: RuleRunner) -> None:
+    analysis = _analyze(
+        rule_runner,
+        textwrap.dedent(
+            """\
+            package foo
+            object B {
+                val valDef = bar(applied[List[Foo]])
+            }
+            """
+        ),
+    )
+
+    assert sorted(analysis.fully_qualified_consumed_symbols()) == [
+        "foo.Foo",
+        "foo.List",
+        "foo.applied",
+        "foo.bar",
+    ]
+
+
 def test_scala3_given_alias(rule_runner: RuleRunner) -> None:
     rule_runner.set_options(
         args=[
@@ -804,7 +846,7 @@
             }
             given scala.Ord[Int] = ???
             """
-        ),
+        )
     )
 
     assert sorted(symbol.name for symbol in analysis.provided_symbols) == [
@@ -871,47 +913,8 @@
         ScalaImport("bar.given_Bar", None, False),
         ScalaImport("quxx.bar.given_Ord_Int", None, False),
     )
-=======
-def test_typed_pattern_on_same_package(rule_runner: RuleRunner) -> None:
-    analysis = _analyze(
-        rule_runner,
-        textwrap.dedent(
-            """\
-            package foo
-            class A
-            object B {
-                def fn(v: Any) = v match {
-                    case _: A =>
-                }
-            }
-            """
-        ),
-    )
-
     assert sorted(analysis.fully_qualified_consumed_symbols()) == [
         "foo.A",
         "foo.Any",
         "foo.v",
     ]
-
-
-def test_applied_types_to_terms(rule_runner: RuleRunner) -> None:
-    analysis = _analyze(
-        rule_runner,
-        textwrap.dedent(
-            """\
-            package foo
-            object B {
-                val valDef = bar(applied[List[Foo]])
-            }
-            """
-        ),
-    )
-
-    assert sorted(analysis.fully_qualified_consumed_symbols()) == [
-        "foo.Foo",
-        "foo.List",
-        "foo.applied",
-        "foo.bar",
-    ]
->>>>>>> d686c951
